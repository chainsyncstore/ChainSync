--- conflicted
+++ resolved
@@ -1,267 +1,3 @@
-<<<<<<< HEAD
-import React, { useEffect, Suspense } from "react";
-import { Switch, Route, Router, useLocation } from "wouter";
-import { queryClient } from "./lib/queryClient";
-import { QueryClientProvider } from "@tanstack/react-query";
-import { Toaster } from "@/components/ui/toaster";
-import { AuthProvider, useAuth } from "@/providers/auth-provider";
-import { CurrencyProvider } from "@/providers/currency-provider";
-import { ErrorBoundary } from "@/sentry"; // Initialize Sentry
-
-import LoginPage from "@/pages/login";
-import DashboardPage from "@/pages/dashboard";
-import StoresPage from "@/pages/stores";
-import AnalyticsPage from "@/pages/analytics";
-import InventoryPage from "@/pages/inventory";
-import UsersPage from "@/pages/users";
-import SettingsPage from "@/pages/settings";
-import PosPage from "@/pages/pos";
-import ForgotPasswordPage from "@/pages/forgot-password";
-import ResetPasswordPage from "@/pages/reset-password";
-import LandingPage from "@/pages/landing";
-import NotFound from "@/pages/not-found";
-import PaymentTestingPage from "@/pages/payment-testing";
-import LoyaltyPage from "@/pages/loyalty";
-import ImportPage from "@/pages/import";
-import ProductImportPage from "@/pages/product-import";
-import AddProductPage from "@/pages/add-product";
-import AssistantPage from "@/pages/assistant";
-import ProfilePage from "@/pages/profile";
-
-// Protected route component
-function ProtectedRoute({ component: Component, adminOnly = false, isManagerOrAdmin = false, ...rest }: any) {
-  const { isAuthenticated, isLoading, user } = useAuth();
-  const [, setLocation] = useLocation();
-
-  // Use effect for navigation after component mounts
-  useEffect(() => {
-    // Redirect to landing page if not authenticated
-    if (!isLoading && !isAuthenticated) {
-      setLocation("/");
-      return;
-    }
-
-    // Check for admin access if required
-    if (!isLoading && isAuthenticated && adminOnly && user?.role !== "admin") {
-      setLocation("/dashboard");
-      return;
-    }
-    
-    // Check for manager or admin access if required
-    if (!isLoading && isAuthenticated && isManagerOrAdmin && 
-        user?.role !== "admin" && user?.role !== "manager") {
-      setLocation("/dashboard");
-      return;
-    }
-  }, [isAuthenticated, isLoading, user, adminOnly, isManagerOrAdmin, setLocation]);
-
-  // Handle loading state
-  if (isLoading) {
-    return <div className="flex items-center justify-center h-screen">Loading...</div>;
-  }
-
-  // Don't render during redirects
-  if (!isAuthenticated || (adminOnly && user?.role !== "admin")) {
-    return <div className="flex items-center justify-center h-screen">Redirecting...</div>;
-  }
-
-  // Render component if authorized
-  return <Component {...rest} />;
-}
-
-function DefaultRoute() {
-  const { user, isAuthenticated } = useAuth();
-  const [, setLocation] = useLocation();
-  
-  // Use effect hook to handle navigation after render
-  useEffect(() => {
-    // If user is authenticated, redirect based on role
-    if (isAuthenticated && user) {
-      if (user.role === "cashier") {
-        setLocation("/pos");
-      } else {
-        setLocation("/dashboard");
-      }
-    }
-  }, [user, isAuthenticated, setLocation]);
-  
-  // If not authenticated, show the landing page
-  if (!isAuthenticated) {
-    return <LandingPage />;
-  }
-  
-  // Return a loading indicator while redirecting
-  return <div className="flex items-center justify-center h-screen">Redirecting...</div>;
-}
-
-function DashboardRoute() {
-  return <ProtectedRoute component={DashboardPage} />;
-}
-
-function StoresRoute() {
-  return <ProtectedRoute component={StoresPage} />;
-}
-
-function AnalyticsRoute() {
-  return <ProtectedRoute component={AnalyticsPage} />;
-}
-
-function InventoryRoute() {
-  return <ProtectedRoute component={InventoryPage} />;
-}
-
-function UsersRoute() {
-  return <ProtectedRoute component={UsersPage} adminOnly={true} />;
-}
-
-function SettingsRoute() {
-  return <ProtectedRoute component={SettingsPage} />;
-}
-
-function PosRoute() {
-  return <ProtectedRoute component={PosPage} />;
-}
-
-function AffiliatesRoute() {
-  const AffiliatePage = React.lazy(() => import('./pages/affiliates'));
-  return (
-    <Suspense fallback={<div className="flex items-center justify-center h-screen">Loading...</div>}>
-      <AffiliatePage />
-    </Suspense>
-  );
-}
-
-function SignupRoute() {
-  const SignupPage = React.lazy(() => import('./pages/signup'));
-  return (
-    <Suspense fallback={<div className="flex items-center justify-center h-screen">Loading...</div>}>
-      <SignupPage />
-    </Suspense>
-  );
-}
-
-function PaymentTestingRoute() {
-  return <ProtectedRoute component={PaymentTestingPage} adminOnly={true} />;
-}
-
-function ReturnsRoute() {
-  const ReturnsPage = React.lazy(() => import('./pages/returns'));
-  return (
-    <Suspense fallback={<div className="flex items-center justify-center h-screen">Loading...</div>}>
-      <ProtectedRoute component={ReturnsPage} />
-    </Suspense>
-  );
-}
-
-function LoyaltyRoute() {
-  return (
-    <Suspense fallback={<div className="flex items-center justify-center h-screen">Loading...</div>}>
-      <ProtectedRoute component={LoyaltyPage} />
-    </Suspense>
-  );
-}
-
-function ImportRoute() {
-  return (
-    <Suspense fallback={<div className="flex items-center justify-center h-screen">Loading...</div>}>
-      <ProtectedRoute component={ImportPage} isManagerOrAdmin={true} />
-    </Suspense>
-  );
-}
-
-function ProductImportRoute() {
-  return (
-    <Suspense fallback={<div className="flex items-center justify-center h-screen">Loading...</div>}>
-      <ProtectedRoute component={ProductImportPage} isManagerOrAdmin={true} />
-    </Suspense>
-  );
-}
-
-function AddProductRoute() {
-  return (
-    <Suspense fallback={<div className="flex items-center justify-center h-screen">Loading...</div>}>
-      <ProtectedRoute component={AddProductPage} isManagerOrAdmin={true} />
-    </Suspense>
-  );
-}
-
-function AssistantRoute() {
-  return (
-    <Suspense fallback={<div className="flex items-center justify-center h-screen">Loading...</div>}>
-      <ProtectedRoute component={AssistantPage} />
-    </Suspense>
-  );
-}
-
-function ProfileRoute() {
-  return (
-    <Suspense fallback={<div className="flex items-center justify-center h-screen">Loading...</div>}>
-      <ProtectedRoute component={ProfilePage} />
-    </Suspense>
-  );
-}
-
-function AppRoutes() {
-  return (
-    <Switch>
-      <Route path="/login" component={LoginPage} />
-      <Route path="/signup" component={SignupRoute} />
-      <Route path="/forgot-password" component={ForgotPasswordPage} />
-      <Route path="/reset-password" component={ResetPasswordPage} />
-      <Route path="/dashboard" component={DashboardRoute} />
-      <Route path="/stores" component={StoresRoute} />
-      <Route path="/analytics" component={AnalyticsRoute} />
-      <Route path="/inventory" component={InventoryRoute} />
-      <Route path="/users" component={UsersRoute} />
-      <Route path="/settings" component={SettingsRoute} />
-      <Route path="/pos" component={PosRoute} />
-      <Route path="/affiliates" component={AffiliatesRoute} />
-      <Route path="/returns" component={ReturnsRoute} />
-      <Route path="/loyalty" component={LoyaltyRoute} />
-      <Route path="/import" component={ImportRoute} />
-      <Route path="/product-import" component={ProductImportRoute} />
-      <Route path="/add-product" component={AddProductRoute} />
-      <Route path="/assistant" component={AssistantRoute} />
-      <Route path="/profile" component={ProfileRoute} />
-      <Route path="/payment-testing" component={PaymentTestingRoute} />
-      <Route path="/" component={DefaultRoute} />
-      <Route component={NotFound} />
-    </Switch>
-  );
-}
-
-function App() {
-  return (
-    <ErrorBoundary fallback={({ error, resetError }) => (
-      <div className="min-h-screen flex items-center justify-center bg-gray-50">
-        <div className="max-w-md w-full bg-white shadow-lg rounded-lg p-6">
-          <h2 className="text-xl font-semibold text-red-600 mb-4">Something went wrong</h2>
-          <p className="text-gray-600 mb-4">We're sorry, but something unexpected happened.</p>
-          <details className="mb-4">
-            <summary className="cursor-pointer text-sm text-gray-500">Error details</summary>
-            <pre className="mt-2 text-xs bg-gray-100 p-2 rounded overflow-auto">
-              {error instanceof Error ? error.message : String(error)}
-            </pre>
-          </details>
-          <button
-            onClick={resetError}
-            className="w-full bg-blue-600 text-white py-2 px-4 rounded hover:bg-blue-700 transition-colors"
-          >
-            Try again
-          </button>
-        </div>
-      </div>
-    )}>
-      <QueryClientProvider client={queryClient}>
-        <AuthProvider>
-          <CurrencyProvider>
-            <AppRoutes />
-            <Toaster />
-          </CurrencyProvider>
-        </AuthProvider>
-      </QueryClientProvider>
-    </ErrorBoundary>
-=======
 import { Route, Switch } from 'wouter';
 import { QueryClientProvider } from '@tanstack/react-query';
 import { queryClient } from '@/lib/queryClient';
@@ -299,7 +35,6 @@
       </Layout>
       <Toaster />
     </QueryClientProvider>
->>>>>>> fb570f3a
   );
 }
 
