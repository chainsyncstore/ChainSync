--- conflicted
+++ resolved
@@ -85,9 +85,8 @@
   });
 
   // Fetch categories
-  const { data: categories, isLoading } = useQuery<Category[]>({
+  const { data: categories = [], isLoading } = useQuery({
     queryKey: ['/api/products/categories'],
-    initialData: [],
   });
 
   // Add category mutation
@@ -256,13 +255,8 @@
                         Loading categories...
                       </TableCell>
                     </TableRow>
-<<<<<<< HEAD
-                  ) : categories && categories.length > 0 ? (
-                    categories.map((category) => (
-=======
                   ) : Array.isArray(categories) && categories.length > 0 ? (
                     categories.map((category: Category) => (
->>>>>>> fb570f3a
                       <TableRow key={category.id}>
                         <TableCell>
                           {isEditing === category.id ? (
