--- conflicted
+++ resolved
@@ -1,442 +1,3 @@
-<<<<<<< HEAD
-import { db, pool } from "../db/index.js";
-import * as schema from "@shared/schema";
-import {
-  eq,
-  and,
-  or,
-  desc,
-  lte,
-  gte,
-  sql,
-  like,
-  count,
-  isNull,
-  not,
-  SQL,
-  inArray,
-  asc,
-  gt,
-  lt,
-} from "drizzle-orm";
-import * as bcrypt from "bcrypt";
-import crypto from "crypto";
-
-export const storage = {
-  // --------- Cashier Sessions ---------
-  async createCashierSession(data: schema.CashierSessionInsert) {
-    const [session] = await db
-      .insert(schema.cashierSessions)
-      .values(data)
-      .returning();
-    return session;
-  },
-
-  async getCashierSessionById(sessionId: number) {
-    return await db.query.cashierSessions.findFirst({
-      where: eq(schema.cashierSessions.id, sessionId),
-      with: {
-        user: true,
-        store: true,
-      },
-    });
-  },
-
-  async getActiveCashierSession(userId: number) {
-    return await db.query.cashierSessions.findFirst({
-      where: and(
-        eq(schema.cashierSessions.userId, userId),
-        eq(schema.cashierSessions.status, "active"),
-      ),
-      with: {
-        user: true,
-        store: true,
-      },
-    });
-  },
-
-  async updateCashierSession(
-    sessionId: number,
-    data: Partial<schema.CashierSessionInsert>,
-  ) {
-    const [updated] = await db
-      .update(schema.cashierSessions)
-      .set({
-        ...data,
-        updatedAt: new Date(),
-      })
-      .where(eq(schema.cashierSessions.id, sessionId))
-      .returning();
-    return updated;
-  },
-
-  async getCashierSessionHistory(userId: number, page = 1, limit = 10) {
-    const offset = (page - 1) * limit;
-
-    const sessions = await db.query.cashierSessions.findMany({
-      where: eq(schema.cashierSessions.userId, userId),
-      orderBy: [desc(schema.cashierSessions.startTime)],
-      limit,
-      offset,
-      with: {
-        store: true,
-      },
-    });
-
-    const totalCount = await db
-      .select({ count: count() })
-      .from(schema.cashierSessions)
-      .where(eq(schema.cashierSessions.userId, userId));
-
-    return {
-      sessions,
-      pagination: {
-        total: totalCount[0].count,
-        page,
-        limit,
-        pages: Math.ceil(totalCount[0].count / limit),
-      },
-    };
-  },
-
-  async updateSessionStats(sessionId: number, amount: number) {
-    const session = await this.getCashierSessionById(sessionId);
-    if (!session) return null;
-
-    const newTotalSales = parseFloat((session.totalSales || 0).toString()) + amount;
-
-    return await this.updateCashierSession(sessionId, {
-      transactionCount: (session.transactionCount || 0) + 1,
-      totalSales: newTotalSales.toFixed(2),
-    });
-  },
-
-  // --------- Loyalty Program ---------
-  async getLoyaltyMemberById(memberId: number) {
-    return await db.query.loyaltyMembers.findFirst({
-      where: eq(schema.loyaltyMembers.id, memberId),
-      with: {
-        customer: true,
-        tier: true,
-      },
-    });
-  },
-
-  async getLoyaltyMemberByLoyaltyId(loyaltyId: string) {
-    return await db.query.loyaltyMembers.findFirst({
-      where: eq(schema.loyaltyMembers.loyaltyId, loyaltyId),
-      with: {
-        customer: true,
-        tier: true,
-      },
-    });
-  },
-
-  async getLoyaltyMemberByCustomerId(customerId: number) {
-    return await db.query.loyaltyMembers.findFirst({
-      where: eq(schema.loyaltyMembers.customerId, customerId),
-      with: {
-        customer: true,
-        tier: true,
-      },
-    });
-  },
-
-  async createLoyaltyMember(data: schema.LoyaltyMemberInsert) {
-    const [member] = await db
-      .insert(schema.loyaltyMembers)
-      .values(data)
-      .returning();
-    return member;
-  },
-
-  async updateLoyaltyMember(
-    memberId: number,
-    data: Partial<schema.LoyaltyMemberInsert>,
-  ) {
-    const [updated] = await db
-      .update(schema.loyaltyMembers)
-      .set({
-        ...data,
-        updatedAt: new Date(),
-      })
-      .where(eq(schema.loyaltyMembers.id, memberId))
-      .returning();
-    return updated;
-  },
-
-  async getLoyaltyProgram(storeId: number) {
-    return await db.query.loyaltyPrograms.findFirst({
-      where: and(
-        eq(schema.loyaltyPrograms.storeId, storeId),
-        eq(schema.loyaltyPrograms.active, true),
-      ),
-      with: {
-        tiers: true,
-        rewards: true,
-      },
-    });
-  },
-
-  async createLoyaltyProgram(data: schema.LoyaltyProgramInsert) {
-    const [program] = await db
-      .insert(schema.loyaltyPrograms)
-      .values(data)
-      .returning();
-    return program;
-  },
-
-  async updateLoyaltyProgram(
-    programId: number,
-    data: Partial<schema.LoyaltyProgramInsert>,
-  ) {
-    const [updated] = await db
-      .update(schema.loyaltyPrograms)
-      .set({
-        ...data,
-        updatedAt: new Date(),
-      })
-      .where(eq(schema.loyaltyPrograms.id, programId))
-      .returning();
-    return updated;
-  },
-
-  async getLoyaltyTiers(programId: number) {
-    return await db.query.loyaltyTiers.findMany({
-      where: eq(schema.loyaltyTiers.programId, programId),
-      orderBy: [asc(schema.loyaltyTiers.requiredPoints)],
-    });
-  },
-
-  async createLoyaltyTier(data: schema.LoyaltyTierInsert) {
-    const [tier] = await db
-      .insert(schema.loyaltyTiers)
-      .values(data)
-      .returning();
-    return tier;
-  },
-
-  async updateLoyaltyTier(
-    tierId: number,
-    data: Partial<schema.LoyaltyTierInsert>,
-  ) {
-    const [updated] = await db
-      .update(schema.loyaltyTiers)
-      .set({
-        ...data,
-        updatedAt: new Date(),
-      })
-      .where(eq(schema.loyaltyTiers.id, tierId))
-      .returning();
-    return updated;
-  },
-
-  async getLoyaltyRewards(programId: number) {
-    return await db.query.loyaltyRewards.findMany({
-      where: and(
-        eq(schema.loyaltyRewards.programId, programId),
-        eq(schema.loyaltyRewards.active, true),
-      ),
-      with: {
-        product: true,
-      },
-    });
-  },
-
-  async createLoyaltyReward(data: schema.LoyaltyRewardInsert) {
-    const [reward] = await db
-      .insert(schema.loyaltyRewards)
-      .values(data)
-      .returning();
-    return reward;
-  },
-
-  async updateLoyaltyReward(
-    rewardId: number,
-    data: Partial<schema.LoyaltyRewardInsert>,
-  ) {
-    const [updated] = await db
-      .update(schema.loyaltyRewards)
-      .set({
-        ...data,
-        updatedAt: new Date(),
-      })
-      .where(eq(schema.loyaltyRewards.id, rewardId))
-      .returning();
-    return updated;
-  },
-
-  async getLoyaltyTransactions(memberId: number, limit = 20, offset = 0) {
-    return await db.query.loyaltyTransactions.findMany({
-      where: eq(schema.loyaltyTransactions.memberId, memberId),
-      orderBy: [desc(schema.loyaltyTransactions.createdAt)],
-      limit,
-      offset,
-      with: {
-        transaction: true,
-        reward: true,
-      },
-    });
-  },
-
-  async createLoyaltyTransaction(data: schema.LoyaltyTransactionInsert) {
-    const [transaction] = await db
-      .insert(schema.loyaltyTransactions)
-      .values(data)
-      .returning();
-    return transaction;
-  },
-
-  // ----------- Affiliate Methods -----------
-  async getAffiliateByUserId(userId: number) {
-    try {
-      const [affiliate] = await db
-        .select()
-        .from(schema.affiliates)
-        .where(eq(schema.affiliates.userId, userId))
-        .limit(1);
-
-      return affiliate || null;
-    } catch (error) {
-      console.error("Error getting affiliate by user ID:", error);
-      throw error;
-    }
-  },
-
-  async getAffiliateByCode(code: string) {
-    try {
-      const [affiliate] = await db
-        .select()
-        .from(schema.affiliates)
-        .where(eq(schema.affiliates.code, code))
-        .limit(1);
-
-      return affiliate || null;
-    } catch (error) {
-      console.error("Error getting affiliate by code:", error);
-      throw error;
-    }
-  },
-
-  async createAffiliate(data: schema.AffiliateInsert) {
-    try {
-      const [affiliate] = await db
-        .insert(schema.affiliates)
-        .values(data)
-        .returning();
-
-      return affiliate;
-    } catch (error) {
-      console.error("Error creating affiliate:", error);
-      throw error;
-    }
-  },
-
-  async updateAffiliate(
-    affiliateId: number,
-    data: Partial<schema.AffiliateInsert>,
-  ) {
-    try {
-      const [updatedAffiliate] = await db
-        .update(schema.affiliates)
-        .set({ ...data, updatedAt: new Date() })
-        .where(eq(schema.affiliates.id, affiliateId))
-        .returning();
-
-      return updatedAffiliate;
-    } catch (error) {
-      console.error("Error updating affiliate:", error);
-      throw error;
-    }
-  },
-
-  async getReferralsByAffiliateId(affiliateId: number) {
-    try {
-      const referrals = await db
-        .select({
-          id: schema.referrals.id,
-          status: schema.referrals.status,
-          signupDate: schema.referrals.signupDate,
-          activationDate: schema.referrals.activationDate,
-          expiryDate: schema.referrals.expiryDate,
-          username: schema.users.username,
-          fullName: schema.users.fullName,
-        })
-        .from(schema.referrals)
-        .leftJoin(
-          schema.users,
-          eq(schema.referrals.referredUserId, schema.users.id),
-        )
-        .where(eq(schema.referrals.affiliateId, affiliateId))
-        .orderBy(desc(schema.referrals.signupDate));
-
-      return referrals;
-    } catch (error) {
-      console.error("Error getting referrals by affiliate ID:", error);
-      throw error;
-    }
-  },
-
-  async createReferral(data: schema.ReferralInsert) {
-    try {
-      const [referral] = await db
-        .insert(schema.referrals)
-        .values(data)
-        .returning();
-
-      return referral;
-    } catch (error) {
-      console.error("Error creating referral:", error);
-      throw error;
-    }
-  },
-
-  async updateReferral(
-    referralId: number,
-    data: Partial<schema.ReferralInsert>,
-  ) {
-    try {
-      const [updatedReferral] = await db
-        .update(schema.referrals)
-        .set({ ...data, updatedAt: new Date() })
-        .where(eq(schema.referrals.id, referralId))
-        .returning();
-
-      return updatedReferral;
-    } catch (error) {
-      console.error("Error updating referral:", error);
-      throw error;
-    }
-  },
-
-  async getSubscriptionByUserId(userId: number) {
-    try {
-      const [subscription] = await db
-        .select()
-        .from(schema.subscriptions)
-        .where(eq(schema.subscriptions.userId, userId))
-        .orderBy(desc(schema.subscriptions.createdAt))
-        .limit(1);
-
-      return subscription || null;
-    } catch (error) {
-      console.error("Error getting subscription by user ID:", error);
-      throw error;
-    }
-  },
-
-  async createSubscription(data: schema.SubscriptionInsert) {
-    try {
-      const [subscription] = await db
-        .insert(schema.subscriptions)
-        .values(data)
-        .returning();
-
-      return subscription;
-    } catch (error) {
-      console.error("Error creating subscription:", error);
-      throw error;
-=======
 import type {
   InsertUser,
   InsertStore,
@@ -525,75 +86,10 @@
   async getUserByEmail(email: string): Promise<SelectUser | null> {
     for (const user of this.users.values()) {
       if (user.email === email) return user;
->>>>>>> fb570f3a
     }
     return null;
   }
 
-<<<<<<< HEAD
-  async updateSubscription(
-    subscriptionId: number,
-    data: Partial<schema.SubscriptionInsert>,
-  ) {
-    try {
-      const [updatedSubscription] = await db
-        .update(schema.subscriptions)
-        .set({ ...data, updatedAt: new Date() })
-        .where(eq(schema.subscriptions.id, subscriptionId))
-        .returning();
-
-      return updatedSubscription;
-    } catch (error) {
-      console.error("Error updating subscription:", error);
-      throw error;
-    }
-  },
-
-  async getReferralPaymentsByAffiliateId(affiliateId: number) {
-    try {
-      const payments = await db
-        .select()
-        .from(schema.referralPayments)
-        .where(eq(schema.referralPayments.affiliateId, affiliateId))
-        .orderBy(desc(schema.referralPayments.createdAt));
-
-      return payments;
-    } catch (error) {
-      console.error("Error getting referral payments by affiliate ID:", error);
-      throw error;
-    }
-  },
-
-  async createReferralPayment(data: schema.ReferralPaymentInsert) {
-    try {
-      const [payment] = await db
-        .insert(schema.referralPayments)
-        .values(data)
-        .returning();
-
-      return payment;
-    } catch (error) {
-      console.error("Error creating referral payment:", error);
-      throw error;
-    }
-  },
-
-  async updateReferralPayment(
-    paymentId: number,
-    data: Partial<schema.ReferralPaymentInsert>,
-  ) {
-    try {
-      const [updatedPayment] = await db
-        .update(schema.referralPayments)
-        .set({ ...data, updatedAt: new Date() })
-        .where(eq(schema.referralPayments.id, paymentId))
-        .returning();
-
-      return updatedPayment;
-    } catch (error) {
-      console.error("Error updating referral payment:", error);
-      throw error;
-=======
   async updateUser(id: number, updates: Partial<InsertUser>): Promise<SelectUser | null> {
     const user = this.users.get(id);
     if (!user) return null;
@@ -672,960 +168,10 @@
   async getProductByBarcode(barcode: string): Promise<SelectProduct | null> {
     for (const product of this.products.values()) {
       if (product.barcode === barcode) return product;
->>>>>>> fb570f3a
     }
     return null;
   }
 
-<<<<<<< HEAD
-  // --------- Users ---------
-  async getUserById(userId: number) {
-    return await db.query.users.findFirst({
-      where: eq(schema.users.id, userId),
-    });
-  },
-
-  async getUserByUsername(username: string) {
-    return await db.query.users.findFirst({
-      where: eq(schema.users.username, username),
-    });
-  },
-
-  async getUserByEmail(email: string) {
-    return await db.query.users.findFirst({
-      where: eq(schema.users.email, email),
-    });
-  },
-
-  async validateUserCredentials(username: string, password: string) {
-    const user = await this.getUserByUsername(username);
-    if (!user) return null;
-
-    const passwordMatches = await bcrypt.compare(password, user.password);
-    if (!passwordMatches) return null;
-
-    return user;
-  },
-
-  async updateUserLastLogin(userId: number) {
-    await db
-      .update(schema.users)
-      .set({ lastLogin: new Date() })
-      .where(eq(schema.users.id, userId));
-  },
-
-  async getAllUsers() {
-    return await db.query.users.findMany({
-      with: {
-        store: true,
-      },
-    });
-  },
-
-  async getUsersByStoreId(storeId: number) {
-    return await db.query.users.findMany({
-      where: eq(schema.users.storeId, storeId),
-      with: {
-        store: true,
-      },
-    });
-  },
-
-  async createUser(userData: schema.UserInsert) {
-    const hashedPassword = await bcrypt.hash(userData.password, 10);
-
-    const [user] = await db
-      .insert(schema.users)
-      .values({
-        ...userData,
-        password: hashedPassword,
-      })
-      .returning();
-
-    return user;
-  },
-
-  async updateUser(userId: number, userData: Partial<schema.UserInsert>) {
-    if (userData.password) {
-      userData.password = await bcrypt.hash(userData.password, 10);
-    }
-
-    const [updatedUser] = await db
-      .update(schema.users)
-      .set({
-        ...userData,
-        updatedAt: new Date(),
-      })
-      .where(eq(schema.users.id, userId))
-      .returning();
-
-    return updatedUser;
-  },
-
-  // Password reset functionality
-  async createPasswordResetToken(
-    userId: number,
-    expiresInHours = 1,
-  ): Promise<schema.PasswordResetToken> {
-    // Generate a random token
-    const token = crypto.randomBytes(32).toString("hex");
-
-    // Calculate expiration date (default 1 hour from now)
-    const expiresAt = new Date();
-    expiresAt.setHours(expiresAt.getHours() + expiresInHours);
-
-    // Insert token into database
-    const [passwordResetToken] = await db
-      .insert(schema.passwordResetTokens)
-      .values({
-        userId,
-        token,
-        expiresAt,
-        used: false,
-      })
-      .returning();
-
-    return passwordResetToken;
-  },
-
-  async getPasswordResetToken(
-    token: string,
-  ): Promise<schema.PasswordResetToken | null> {
-    const resetToken = await db.query.passwordResetTokens.findFirst({
-      where: eq(schema.passwordResetTokens.token, token),
-    });
-
-    return resetToken || null;
-  },
-
-  async markPasswordResetTokenAsUsed(token: string): Promise<void> {
-    await db
-      .update(schema.passwordResetTokens)
-      .set({ used: true })
-      .where(eq(schema.passwordResetTokens.token, token));
-  },
-
-  async isPasswordResetTokenValid(token: string): Promise<boolean> {
-    const resetToken = await this.getPasswordResetToken(token);
-
-    if (!resetToken) {
-      return false;
-    }
-
-    // Check if token is expired
-    const now = new Date();
-    if (resetToken.expiresAt < now) {
-      return false;
-    }
-
-    // Check if token has been used
-    if (resetToken.used) {
-      return false;
-    }
-
-    return true;
-  },
-
-  // --------- Stores ---------
-  async getAllStores() {
-    return await db.query.stores.findMany({
-      orderBy: [schema.stores.name],
-    });
-  },
-
-  async getStoreById(storeId: number) {
-    return await db.query.stores.findFirst({
-      where: eq(schema.stores.id, storeId),
-    });
-  },
-
-  async createStore(storeData: schema.StoreInsert) {
-    const [store] = await db
-      .insert(schema.stores)
-      .values(storeData)
-      .returning();
-
-    return store;
-  },
-
-  async updateStore(storeId: number, storeData: Partial<schema.StoreInsert>) {
-    const [updatedStore] = await db
-      .update(schema.stores)
-      .set({
-        ...storeData,
-        updatedAt: new Date(),
-      })
-      .where(eq(schema.stores.id, storeId))
-      .returning();
-
-    return updatedStore;
-  },
-
-  // --------- Products ---------
-  async getAllProducts() {
-    return await db.query.products.findMany({
-      with: {
-        category: true,
-      },
-      orderBy: [schema.products.name],
-    });
-  },
-
-  async getProductById(productId: number) {
-    return await db.query.products.findFirst({
-      where: eq(schema.products.id, productId),
-      with: {
-        category: true,
-      },
-    });
-  },
-
-  async getProductByBarcode(barcode: string) {
-    return await db.query.products.findFirst({
-      where: eq(schema.products.barcode, barcode),
-      with: {
-        category: true,
-      },
-    });
-  },
-
-  async searchProducts(searchTerm: string) {
-    return await db.query.products.findMany({
-      where: or(
-        like(schema.products.name, `%${searchTerm}%`),
-        like(schema.products.barcode, `%${searchTerm}%`),
-        like(schema.products.sku, `%${searchTerm}%`),
-        like(schema.products.description, `%${searchTerm}%`),
-      ),
-      with: {
-        category: true,
-      },
-      limit: 20,
-    });
-  },
-
-  async createProduct(productData: schema.ProductInsert) {
-    const [product] = await db
-      .insert(schema.products)
-      .values(productData)
-      .returning();
-
-    return product;
-  },
-
-  async updateProduct(
-    productId: number,
-    productData: Partial<schema.ProductInsert>,
-  ) {
-    const [updatedProduct] = await db
-      .update(schema.products)
-      .set({
-        ...productData,
-        updatedAt: new Date(),
-      })
-      .where(eq(schema.products.id, productId))
-      .returning();
-
-    return updatedProduct;
-  },
-
-  async getAllCategories() {
-    return await db.query.categories.findMany({
-      orderBy: [schema.categories.name],
-    });
-  },
-
-  // --------- Inventory ---------
-  async getInventoryByStoreId(storeId: number) {
-    return await db.query.inventory.findMany({
-      where: eq(schema.inventory.storeId, storeId),
-      with: {
-        product: {
-          with: {
-            category: true,
-          },
-        },
-      },
-    });
-  },
-
-  async getLowStockItems(storeId?: number) {
-    let query = db.query.inventory.findMany({
-      where: lte(
-        schema.inventory.totalQuantity,
-        sql`${schema.inventory.minimumLevel}`,
-      ),
-      with: {
-        product: {
-          with: {
-            category: true,
-          },
-        },
-        store: true,
-      },
-    });
-
-    if (storeId) {
-      query = db.query.inventory.findMany({
-        where: and(
-          eq(schema.inventory.storeId, storeId),
-          lte(
-            schema.inventory.totalQuantity,
-            sql`${schema.inventory.minimumLevel}`,
-          ),
-        ),
-        with: {
-          product: {
-            with: {
-              category: true,
-            },
-          },
-          store: true,
-        },
-      });
-    }
-
-    return await query;
-  },
-
-  async getExpiringItems(days = 30, storeId?: number) {
-    const futureDate = new Date();
-    futureDate.setDate(futureDate.getDate() + days);
-
-    let query = db.query.inventoryBatches.findMany({
-      where: and(
-        not(isNull(schema.inventoryBatches.expiryDate)),
-        gt(schema.inventoryBatches.quantity, 0),
-        lte(schema.inventoryBatches.expiryDate, futureDate),
-        gt(schema.inventoryBatches.expiryDate, new Date()),
-      ),
-      with: {
-        inventory: {
-          with: {
-            product: true,
-            store: true,
-          },
-        },
-      },
-    });
-
-    if (storeId) {
-      query = db.query.inventoryBatches.findMany({
-        where: and(
-          not(isNull(schema.inventoryBatches.expiryDate)),
-          gt(schema.inventoryBatches.quantity, 0),
-          lte(schema.inventoryBatches.expiryDate, futureDate),
-          gt(schema.inventoryBatches.expiryDate, new Date()),
-          eq(schema.inventory.storeId, storeId),
-        ),
-        with: {
-          inventory: {
-            with: {
-              product: true,
-              store: true,
-            },
-          },
-        },
-      });
-    }
-
-    return await query;
-  },
-
-  async getExpiredItems(storeId?: number) {
-    let query = db.query.inventoryBatches.findMany({
-      where: and(
-        not(isNull(schema.inventoryBatches.expiryDate)),
-        gt(schema.inventoryBatches.quantity, 0),
-        lte(schema.inventoryBatches.expiryDate, new Date()),
-      ),
-      with: {
-        inventory: {
-          with: {
-            product: true,
-            store: true,
-          },
-        },
-      },
-    });
-
-    if (storeId) {
-      query = db.query.inventoryBatches.findMany({
-        where: and(
-          not(isNull(schema.inventoryBatches.expiryDate)),
-          gt(schema.inventoryBatches.quantity, 0),
-          lte(schema.inventoryBatches.expiryDate, new Date()),
-          eq(schema.inventory.storeId, storeId),
-        ),
-        with: {
-          inventory: {
-            with: {
-              product: true,
-              store: true,
-            },
-          },
-        },
-      });
-    }
-
-    return await query;
-  },
-
-  async getLowStockCount(storeId?: number) {
-    const lowStockItems = await this.getLowStockItems(storeId);
-    return lowStockItems.length;
-  },
-
-  async getStoreProductInventory(storeId: number, productId: number) {
-    return await db.query.inventory.findFirst({
-      where: and(
-        eq(schema.inventory.storeId, storeId),
-        eq(schema.inventory.productId, productId),
-      ),
-      with: {
-        product: true,
-        store: true,
-      },
-    });
-  },
-
-  async createInventory(data: schema.InventoryInsert) {
-    const [inventory] = await db
-      .insert(schema.inventory)
-      .values(data)
-      .returning();
-    return inventory;
-  },
-
-  async getInventoryItemById(inventoryId: number) {
-    return await db.query.inventory.findFirst({
-      where: eq(schema.inventory.id, inventoryId),
-      with: {
-        product: true,
-        store: true,
-      },
-    });
-  },
-
-  async updateInventory(
-    inventoryId: number,
-    data: Partial<schema.InventoryInsert>,
-  ) {
-    const [updated] = await db
-      .update(schema.inventory)
-      .set({
-        ...data,
-        updatedAt: new Date(),
-      })
-      .where(eq(schema.inventory.id, inventoryId))
-      .returning();
-    return updated;
-  },
-
-  // --------- Batch Inventory ---------
-  async getInventoryBatches(inventoryId: number) {
-    return await db.query.inventoryBatches.findMany({
-      where: eq(schema.inventoryBatches.inventoryId, inventoryId),
-      orderBy: [
-        asc(schema.inventoryBatches.expiryDate),
-        desc(schema.inventoryBatches.createdAt),
-      ],
-    });
-  },
-
-  async getInventoryBatchById(batchId: number) {
-    return await db.query.inventoryBatches.findFirst({
-      where: eq(schema.inventoryBatches.id, batchId),
-      with: {
-        inventory: {
-          with: {
-            product: true,
-          },
-        },
-      },
-    });
-  },
-
-  async createInventoryBatch(data: schema.InventoryBatchInsert) {
-    const [batch] = await db
-      .insert(schema.inventoryBatches)
-      .values(data)
-      .returning();
-
-    // Update the inventory total quantity
-    await this.updateInventoryTotalQuantity(data.inventoryId);
-
-    return batch;
-  },
-
-  async updateInventoryBatch(
-    batchId: number,
-    data: Partial<schema.InventoryBatchInsert>,
-  ) {
-    // Get the batch to retrieve its inventory ID before updating
-    const batch = await this.getInventoryBatchById(batchId);
-    if (!batch) {
-      throw new Error("Batch not found");
-    }
-
-    const [updated] = await db
-      .update(schema.inventoryBatches)
-      .set({
-        ...data,
-        updatedAt: new Date(),
-      })
-      .where(eq(schema.inventoryBatches.id, batchId))
-      .returning();
-
-    // Update the inventory total quantity
-    await this.updateInventoryTotalQuantity(batch.inventoryId);
-
-    return updated;
-  },
-
-  async deleteInventoryBatch(batchId: number) {
-    // First get the batch to retrieve its inventory ID before deleting
-    const batch = await this.getInventoryBatchById(batchId);
-    if (!batch) {
-      throw new Error("Batch not found");
-    }
-
-    const inventoryId = batch.inventoryId;
-
-    // Delete the batch
-    const deleted = await db
-      .delete(schema.inventoryBatches)
-      .where(eq(schema.inventoryBatches.id, batchId))
-      .returning();
-
-    if (deleted.length === 0) {
-      throw new Error("Failed to delete batch");
-    }
-
-    // Update the total quantity in the inventory record
-    await this.updateInventoryTotalQuantity(inventoryId);
-
-    return deleted[0];
-  },
-
-  async updateInventoryTotalQuantity(inventoryId: number) {
-    // Get all batches for this inventory
-    const batches = await this.getInventoryBatches(inventoryId);
-
-    // Calculate the total quantity
-    const totalQuantity = batches.reduce(
-      (sum: number, batch: any) => sum + batch.quantity,
-      0,
-    );
-
-    // Update the main inventory record
-    await this.updateInventory(inventoryId, { totalQuantity });
-  },
-
-  async createBatchAuditLog(data: {
-    batchId: number;
-    userId: number;
-    action: string;
-    details: any;
-    quantityBefore?: number;
-    quantityAfter?: number;
-  }) {
-    try {
-      const [logEntry] = await db
-        .insert(schema.batchAuditLogs)
-        .values({
-          batchId: data.batchId,
-          userId: data.userId,
-          action: data.action,
-          details: data.details,
-          quantityBefore: data.quantityBefore,
-          quantityAfter: data.quantityAfter,
-        })
-        .returning();
-
-      return logEntry;
-    } catch (error) {
-      console.error("Error creating batch audit log:", error);
-      // Don't throw the error to prevent disrupting main operations
-      return null;
-    }
-  },
-
-  async getBatchAuditLogs(batchId: number) {
-    return await db.query.batchAuditLogs.findMany({
-      where: eq(schema.batchAuditLogs.batchId, batchId),
-      orderBy: [desc(schema.batchAuditLogs.createdAt)],
-      with: {
-        user: {
-          columns: {
-            id: true,
-            username: true,
-            role: true,
-          },
-        },
-      },
-    });
-  },
-
-  async getInventoryBatchesByProduct(
-    storeId: number,
-    productId: number,
-    includeExpired = false,
-  ) {
-    // First get the inventory record
-    const inventory = await this.getStoreProductInventory(storeId, productId);
-
-    if (!inventory) {
-      return [];
-    }
-
-    // Get all batches for this inventory based on expiry filter
-    let batches;
-    if (includeExpired) {
-      batches = await db.query.inventoryBatches.findMany({
-        where: eq(schema.inventoryBatches.inventoryId, inventory.id),
-        orderBy: [
-          asc(schema.inventoryBatches.expiryDate),
-          desc(schema.inventoryBatches.createdAt),
-        ],
-      });
-    } else {
-      const now = new Date();
-      batches = await db.query.inventoryBatches.findMany({
-        where: and(
-          eq(schema.inventoryBatches.inventoryId, inventory.id),
-          or(
-            isNull(schema.inventoryBatches.expiryDate),
-            gt(schema.inventoryBatches.expiryDate, now),
-          ),
-        ),
-        orderBy: [
-          asc(schema.inventoryBatches.expiryDate),
-          desc(schema.inventoryBatches.createdAt),
-        ],
-      });
-    }
-
-    return batches;
-  },
-
-  // --------- Transactions ---------
-  async createTransaction(
-    transactionData: schema.TransactionInsert,
-    items: schema.TransactionItemInsert[],
-  ) {
-    try {
-      // Import the batch inventory service
-      const { sellProductFromBatches } = await import(
-        "./services/batch-inventory"
-      );
-
-      // Start a transaction
-      const [transaction] = await db
-        .insert(schema.transactions)
-        .values(transactionData)
-        .returning();
-
-      // Add all items
-      const createdItems = [];
-
-      for (const item of items) {
-        try {
-          // First attempt to update inventory by selling from batches
-          const saleResult = await sellProductFromBatches(
-            transaction.storeId!,
-            item.productId!,
-            item.quantity,
-            transaction.cashierId,
-          );
-
-          // Insert the transaction item
-          const [transItem] = await db
-            .insert(schema.transactionItems)
-            .values({
-              ...item,
-              transactionId: transaction.id,
-            })
-            .returning();
-
-          createdItems.push(transItem);
-        } catch (error) {
-          console.error(`Error processing item ${item.productId}:`, error);
-          // Continue with other items even if one fails
-        }
-      }
-
-      return { transaction, items: createdItems };
-    } catch (error) {
-      console.error("Error creating transaction:", error);
-      throw error;
-    }
-  },
-
-  async getStoreTransactions(
-    storeId: number,
-    startDate?: Date,
-    endDate?: Date,
-    page = 1,
-    limit = 20,
-  ) {
-    const offset = (page - 1) * limit;
-
-    let whereClause;
-
-    if (startDate && endDate) {
-      whereClause = and(
-        eq(schema.transactions.storeId, storeId),
-        gte(schema.transactions.createdAt, startDate),
-        lte(schema.transactions.createdAt, endDate),
-      );
-    } else if (startDate) {
-      whereClause = and(
-        eq(schema.transactions.storeId, storeId),
-        gte(schema.transactions.createdAt, startDate),
-      );
-    } else if (endDate) {
-      whereClause = and(
-        eq(schema.transactions.storeId, storeId),
-        lte(schema.transactions.createdAt, endDate),
-      );
-    } else {
-      whereClause = eq(schema.transactions.storeId, storeId);
-    }
-
-    const transactions = await db.query.transactions.findMany({
-      where: whereClause,
-      orderBy: [desc(schema.transactions.createdAt)],
-      limit,
-      offset,
-      with: {
-        cashier: true,
-        store: true,
-        items: {
-          with: {
-            product: true,
-          },
-        },
-        paymentMethod: true,
-      },
-    });
-
-    const totalCount = await db
-      .select({ count: count() })
-      .from(schema.transactions)
-      .where(whereClause);
-
-    return {
-      transactions,
-      pagination: {
-        total: totalCount[0].count,
-        page,
-        limit,
-        pages: Math.ceil(totalCount[0].count / limit),
-      },
-    };
-  },
-
-  async getTransactionCount(
-    storeId?: number,
-    startDate?: Date,
-    endDate?: Date,
-  ) {
-    let whereClause = sql`1=1`;
-
-    if (storeId) {
-      whereClause = and(whereClause, eq(schema.transactions.storeId, storeId)) as any;
-    }
-
-    if (startDate) {
-      whereClause = and(
-        whereClause,
-        gte(schema.transactions.createdAt, startDate)
-      ) as any;
-    }
-
-    if (endDate) {
-      whereClause = and(
-        whereClause,
-        lte(schema.transactions.createdAt, endDate)
-      ) as any;
-    }
-
-    const result = await db
-      .select({ count: count() })
-      .from(schema.transactions)
-      .where(whereClause);
-
-    return result[0].count;
-  },
-
-  // --------- Returns & Refunds ---------
-  async getReturnsByStoreId(
-    storeId: number,
-    startDate?: Date,
-    endDate?: Date,
-    page: number = 1,
-    limit: number = 20,
-  ) {
-    const offset = (page - 1) * limit;
-
-    let whereClause;
-
-    if (startDate && endDate) {
-      whereClause = and(
-        eq(schema.returns.storeId, storeId),
-        gte(schema.returns.createdAt, startDate),
-        lte(schema.returns.createdAt, endDate),
-      );
-    } else if (startDate) {
-      whereClause = and(
-        eq(schema.returns.storeId, storeId),
-        gte(schema.returns.createdAt, startDate),
-      );
-    } else if (endDate) {
-      whereClause = and(
-        eq(schema.returns.storeId, storeId),
-        lte(schema.returns.createdAt, endDate),
-      );
-    } else {
-      whereClause = eq(schema.returns.storeId, storeId);
-    }
-
-    const refunds = await db.query.refunds.findMany({
-      where: whereClause,
-      orderBy: [desc(schema.returns.createdAt)],
-      limit,
-      offset,
-      with: {
-        approvedBy: true,
-        processedBy: true,
-        store: true,
-        transaction: true,
-        items: {
-          with: {
-            product: true,
-          },
-        },
-      },
-    });
-
-    const totalCount = await db
-      .select({ count: count() })
-      .from(schema.returns)
-      .where(whereClause);
-
-    return {
-      refunds,
-      pagination: {
-        total: totalCount[0].count,
-        page,
-        limit,
-        pages: Math.ceil(totalCount[0].count / limit),
-      },
-    };
-  },
-
-  async getReturnAnalytics(storeId?: number, startDate?: Date, endDate?: Date) {
-    // Base query conditions
-    let whereClause = sql`1=1`;
-
-    if (storeId) {
-      whereClause = and(whereClause, eq(schema.returns.storeId, storeId)) as any;
-    }
-
-    if (startDate) {
-      whereClause = and(whereClause, gte(schema.returns.createdAt, startDate)) as any;
-    }
-
-    if (endDate) {
-      whereClause = and(whereClause, lte(schema.returns.createdAt, endDate)) as any;
-    }
-
-    // Get total refund amount
-    const totalRefundResult = await db
-      .select({
-        total: sql`SUM(${schema.returns.total})`,
-      })
-      .from(schema.returns)
-      .where(whereClause);
-
-    // Get count of returns
-    const totalReturnsResult = await db
-      .select({
-        count: count(),
-      })
-      .from(schema.returns)
-      .where(whereClause);
-
-    // Get reasons breakdown
-    const reasonsQuery = await db
-      .select({
-        reasonId: schema.returnItems.returnReasonId,
-        count: count(),
-      })
-      .from(schema.returnItems)
-      .leftJoin(
-        schema.returns,
-        eq(schema.returnItems.refundId, schema.returns.id),
-      )
-      .where(whereClause)
-      .groupBy(schema.returnItems.returnReasonId);
-
-    // Get return reasons data
-    const returnReasons = await db.select().from(schema.returnReasons);
-
-    // Format the reasons data with names
-    const reasonsMap = returnReasons.reduce(
-      (acc: any, reason: any) => {
-        acc[reason.id] = reason.name;
-        return acc;
-      },
-      {} as Record<number, string>,
-    );
-
-    const reasonsBreakdown = reasonsQuery.map((item: any) => ({
-      reasonId: item.reasonId,
-      reason: reasonsMap[item.reasonId] || "Unknown",
-      count: item.count,
-    }));
-
-    // Get restocked vs lost breakdown
-    const restockedQuery = await db
-      .select({
-        isRestocked: schema.returnItems.isRestocked,
-        count: count(),
-      })
-      .from(schema.returnItems)
-      .leftJoin(
-        schema.returns,
-        eq(schema.returnItems.refundId, schema.returns.id),
-      )
-      .where(whereClause)
-      .groupBy(schema.returnItems.isRestocked);
-
-    const restockedBreakdown = {
-      restocked: 0,
-      lost: 0,
-    };
-
-    restockedQuery.forEach((item: any) => {
-      if (item.isRestocked) {
-        restockedBreakdown.restocked = Number(item.count);
-      } else {
-        restockedBreakdown.lost = Number(item.count);
-      }
-    });
-
-    // Return compiled analytics
-    return {
-      totalRefundAmount: totalRefundResult[0]?.total || 0,
-      totalReturns: totalReturnsResult[0]?.count || 0,
-      reasonsBreakdown,
-      restockedBreakdown,
-    };
-  },
-};
-=======
   async getAllProducts(limit?: number, offset?: number): Promise<SelectProduct[]> {
     const products = Array.from(this.products.values());
     if (offset) products.splice(0, offset);
@@ -1772,5 +318,4 @@
 }
 
 // Export storage instance
-export const storage: IStorage = new MemStorage();
->>>>>>> fb570f3a
+export const storage: IStorage = new MemStorage();