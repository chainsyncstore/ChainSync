--- conflicted
+++ resolved
@@ -1,12 +1,6 @@
-<<<<<<< HEAD
-import { AppError, ErrorCode, ErrorCategory } from '@shared/types/errors'; // RetryableError removed
-import { logError } from '@shared/utils/error-logger';
-import { formatErrorForUser } from '@shared/utils/error-messages';
-=======
 import { AppError, ErrorCode, ErrorCategory, RetryableError } from '@shared/types/errors.js';
 import { logError } from '@shared/utils/error-logger.js';
 import { formatErrorForUser } from '@shared/utils/error-messages.js';
->>>>>>> c3aea057
 import { NextFunction, Request, Response } from 'express';
 
 export const errorHandler = (
