{
  "extends": "./tsconfig.base.json",
  "compilerOptions": {
    "outDir": "./dist",
    "rootDir": ".",
    "module": "Node16",
    "target": "ES2020",
    "moduleResolution": "node16",
    "sourceMap": true,
    "esModuleInterop": true,
    "allowSyntheticDefaultImports": true,
    "noEmit": false,
    "emitDeclarationOnly": false,
<<<<<<< HEAD

=======
>>>>>>> c3aea057
    "types": ["node"],
    "allowJs": true,
    "resolveJsonModule": true,
    "skipLibCheck": true,
    "noEmitOnError": false,
    "forceConsistentCasingInFileNames": true,
    "strict": false,
    "baseUrl": ".",
    "paths": {
      "@db": ["./db"],
      "@db/*": ["./db/*"],
      "@shared/*": ["./shared/*"],
      "@server/*": ["./server/*"],
      "@shared/schema": ["./shared/schema"],
      "@shared/schema-helpers": ["./shared/schema-helpers"]
    }
  },
  "include": [
    "server/**/*.ts",
    "db/**/*.ts",
    "shared/**/*.ts",
    "types/**/*.d.ts",
    "**/*.d.ts"
  ],
  "exclude": [
    "node_modules",
    "dist",
    "client",
    "**/*.test.ts",
    "**/*.spec.ts",
    "**/*.test.tsx",
    "**/*.spec.tsx"
  ]
}<|MERGE_RESOLUTION|>--- conflicted
+++ resolved
@@ -11,10 +11,6 @@
     "allowSyntheticDefaultImports": true,
     "noEmit": false,
     "emitDeclarationOnly": false,
-<<<<<<< HEAD
-
-=======
->>>>>>> c3aea057
     "types": ["node"],
     "allowJs": true,
     "resolveJsonModule": true,
